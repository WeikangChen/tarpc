--- conflicted
+++ resolved
@@ -628,30 +628,20 @@
                     -> $crate::futures::future::Then<
                            <tarpc_service_Client__ as $crate::tokio_service::Service>::Future,
                            ::std::result::Result<$out, $crate::Error<$error>>,
-                           fn(::std::result::Result<
-                                  ::std::result::Result<tarpc_service_Response__,
-                                                        $crate::Error<tarpc_service_Error__>>,
-                                   ::std::io::Error>)
+                           fn(::std::result::Result<tarpc_service_Response__,
+                                                    $crate::Error<tarpc_service_Error__>>)
                            -> ::std::result::Result<$out, $crate::Error<$error>>> {
 
                     let tarpc_service_req__ = tarpc_service_Request__::$fn_name(($($arg,)*));
                     let tarpc_service_fut__ =
                         $crate::tokio_service::Service::call(&self.0, tarpc_service_req__);
-<<<<<<< HEAD
-                    $crate::futures::Future::then(tarpc_service_fut__,
-                                                  move |tarpc_service_msg__| {
+                    return $crate::futures::Future::then(tarpc_service_fut__, then__);
+
+                    fn then__(tarpc_service_msg__:
+                                  ::std::result::Result<tarpc_service_Response__,
+                                                        $crate::Error<tarpc_service_Error__>>)
+                              -> ::std::result::Result<$out, $crate::Error<$error>> {
                         match tarpc_service_msg__ {
-=======
-                    return $crate::futures::Future::then(tarpc_service_fut__, then__);
-
-                    fn then__(tarpc_service_msg__:
-                              ::std::result::Result<
-                                  ::std::result::Result<tarpc_service_Response__,
-                                                        $crate::Error<tarpc_service_Error__>>,
-                                  ::std::io::Error>)
-                              -> ::std::result::Result<$out, $crate::Error<$error>> {
-                        match tarpc_service_msg__? {
->>>>>>> 2ffa1138
                             ::std::result::Result::Ok(tarpc_service_msg__) => {
                                 if let tarpc_service_Response__::$fn_name(tarpc_service_msg__) =
                                     tarpc_service_msg__
